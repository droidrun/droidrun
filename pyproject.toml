--- conflicted
+++ resolved
@@ -7,18 +7,7 @@
     "adbutils>=2.10.2",
     # dependency of adbutils[apk]
     "apkutils==2.0.0",
-<<<<<<< HEAD
-    "llama-index>=0.14.0",
-    "llama-index-llms-anthropic>=0.8.6,<0.9.0",
-    "llama-index-llms-deepseek>=0.2.1",
-    "llama-index-llms-google-genai>=0.3.1",
-    "llama-index-llms-ollama>=0.7.2",
-    "llama-index-llms-openai>=0.5.6",
-    "llama-index-llms-openai-like>=0.5.1",
-    "openai>=1.107.1",
-=======
     "llama-index==0.13.6",
->>>>>>> 2d3694cd
     "posthog>=6.7.4",
     "pydantic>=2.11.7",
     "rich>=14.1.0",
@@ -56,7 +45,7 @@
 [project.optional-dependencies]
 anthropic = [
     "anthropic>=0.67.0",
-    "llama-index-llms-anthropic>=0.8.6",
+    "llama-index-llms-anthropic>=0.8.6,<0.9.0",
 ]
 openai = [
     "openai>=1.99.1",
